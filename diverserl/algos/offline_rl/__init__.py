--- conflicted
+++ resolved
@@ -2,11 +2,6 @@
 Offline RL contains RL algorithms learns only from data trajectories.
 """
 from diverserl.algos.offline_rl.bc import BC
+from diverserl.algos.offline_rl.cql import CQL
 
-#from diverserl.algos.offline_rl.cql import CQL
-
-<<<<<<< HEAD
 __all__ = ["BC", "CQL"]
-=======
-__all__ = ["BC"]
->>>>>>> c3558f44

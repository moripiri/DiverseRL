--- conflicted
+++ resolved
@@ -6,17 +6,16 @@
 
 
 class DeepRL(ABC):
-    def __init__(self, network_type: str, network_list: Dict[str, Any], network_config: Dict[str, Any], device: str = 'cpu') -> None:
+    def __init__(
+        self, network_type: str, network_list: Dict[str, Any], network_config: Dict[str, Any], device: str = "cpu"
+    ) -> None:
         """
         The base of Deep RL algorithms
         """
-<<<<<<< HEAD
-        self.training_count = 0
-=======
-        assert network_type in network_list.keys() 
+        assert network_type in network_list.keys()
         if network_config is None:
             network_config = dict()
-            
+
         assert set(network_config.keys()).issubset(network_list[network_type].keys())
         for network in network_list[network_type].keys():
             if network not in network_config.keys():
@@ -24,10 +23,9 @@
 
         self.network_type = network_type
         self.network_config = network_config
-        
+
         self.device = device
-        self.training_step = 0
->>>>>>> 3ef1ec90
+        self.training_count = 0
 
     @abstractmethod
     def __repr__(self) -> str:

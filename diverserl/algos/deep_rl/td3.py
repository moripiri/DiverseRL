--- conflicted
+++ resolved
@@ -1,29 +1,24 @@
 from copy import deepcopy
-from typing import Any, Dict, Optional, Type, Union, List
-
+from typing import Any, Dict, List, Optional, Type, Union
+
+import numpy as np
 import torch
 import torch.nn.functional as F
-import numpy as np
 from gymnasium import spaces
 
 from diverserl.algos.deep_rl.base import DeepRL
+from diverserl.common.buffer import ReplayBuffer
 from diverserl.common.utils import get_optimizer, soft_update
-from diverserl.common.buffer import ReplayBuffer
-from diverserl.networks.basic_networks import QNetwork, DeterministicActor
+from diverserl.networks.basic_networks import DeterministicActor, QNetwork
 
 
 class TD3(DeepRL):
     def __init__(
         self,
-<<<<<<< HEAD
-        observation_space: spaces.Box,
-        action_space: spaces.Box,
-=======
         observation_space: spaces.Space,
         action_space: spaces.Space,
-        network_type: str = 'MLP',
+        network_type: str = "MLP",
         network_config: Optional[Dict[str, Any]] = None,
->>>>>>> 3ef1ec90
         gamma: float = 0.99,
         tau: float = 0.05,
         noise_scale: float = 0.1,
@@ -63,7 +58,9 @@
         :param critic_optimizer_kwargs: Parameter dict for critic optimizer.
         :param device: Device (cpu, cuda, ...) on which the code should be run
         """
-        super().__init__(network_type=network_type, network_list=self.network_list(), network_config=network_config, device=device)
+        super().__init__(
+            network_type=network_type, network_list=self.network_list(), network_config=network_config, device=device
+        )
 
         assert isinstance(observation_space, spaces.Box) and isinstance(
             action_space, spaces.Box
@@ -75,12 +72,12 @@
         self.action_bias = (action_space.high[0] + action_space.low[0]) / 2
 
         self._build_network()
-        
+
         self.buffer = ReplayBuffer(self.state_dim, self.action_dim, buffer_size)
 
         actor_optimizer, actor_optimizer_kwargs = get_optimizer(actor_optimizer, actor_optimizer_kwargs)
         critic_optimizer, critic_optimizer_kwargs = get_optimizer(critic_optimizer, critic_optimizer_kwargs)
-        
+
         self.actor_optimizer = actor_optimizer(self.actor.parameters(), lr=actor_lr, **actor_optimizer_kwargs)
         self.critic_optimizer = critic_optimizer(self.critic.parameters(), lr=critic_lr, **critic_optimizer_kwargs)
         self.critic2_optimizer = critic_optimizer(self.critic2.parameters(), lr=critic_lr, **critic_optimizer_kwargs)
@@ -95,26 +92,37 @@
 
     def __repr__(self) -> str:
         return "TD3"
-    
+
     @staticmethod
     def network_list():
-        return {'MLP': {'actor': DeterministicActor, 'critic': QNetwork}}
-    
+        return {"MLP": {"actor": DeterministicActor, "critic": QNetwork}}
+
     def _build_network(self):
-        actor_class = self.network_list()[self.network_type]['actor']
-        critic_class = self.network_list()[self.network_type]['critic']
-        
-        actor_config = self.network_config['actor']
-        critic_config = self.network_config['critic']
-        
-        self.actor = actor_class(state_dim=self.state_dim, action_dim=self.action_dim, last_activation='Tanh',
-                                 action_scale = self.action_scale, action_bias=self.action_bias, device=self.device, **actor_config).train()
+        actor_class = self.network_list()[self.network_type]["actor"]
+        critic_class = self.network_list()[self.network_type]["critic"]
+
+        actor_config = self.network_config["actor"]
+        critic_config = self.network_config["critic"]
+
+        self.actor = actor_class(
+            state_dim=self.state_dim,
+            action_dim=self.action_dim,
+            last_activation="Tanh",
+            action_scale=self.action_scale,
+            action_bias=self.action_bias,
+            device=self.device,
+            **actor_config,
+        ).train()
         self.target_actor = deepcopy(self.actor).eval()
-        
-        self.critic = critic_class(state_dim=self.state_dim, action_dim=self.action_dim, device=self.device, **critic_config).train()
+
+        self.critic = critic_class(
+            state_dim=self.state_dim, action_dim=self.action_dim, device=self.device, **critic_config
+        ).train()
         self.target_critic = deepcopy(self.critic).eval()
-        
-        self.critic2 = critic_class(state_dim=self.state_dim, action_dim=self.action_dim, device=self.device, **critic_config).train()
+
+        self.critic2 = critic_class(
+            state_dim=self.state_dim, action_dim=self.action_dim, device=self.device, **critic_config
+        ).train()
         self.target_critic2 = deepcopy(self.critic2).eval()
 
     def get_action(self, observation: Union[np.ndarray, torch.Tensor]) -> List[float]:
@@ -147,7 +155,6 @@
             action = self.actor(observation).numpy()[0]
 
         return action
-
 
     def train(self) -> Dict[str, Any]:
         """

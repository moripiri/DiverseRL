from copy import deepcopy
from typing import Any, Dict, List, Optional, Type, Union

import numpy as np
import torch
import torch.nn.functional as F
from gymnasium import spaces

from diverserl.algos.deep_rl.base import DeepRL
from diverserl.common.buffer import ReplayBuffer
from diverserl.common.utils import get_optimizer, soft_update
from diverserl.networks import GaussianActor, QNetwork, VNetwork


class SACv2(DeepRL):
    def __init__(
        self,
<<<<<<< HEAD
        observation_space: spaces.Box,
        action_space: spaces.Box,
=======
        observation_space: spaces.Space,
        action_space: spaces.Space,
        network_type: str = 'MLP',
        network_config: Optional[Dict[str, Any]] = None,
>>>>>>> 3ef1ec90
        gamma: float = 0.99,
        alpha: float = 0.1,
        train_alpha: bool = True,
        target_alpha: Optional[float] = None,
        tau: float = 0.05,
        critic_update: int = 2,
        batch_size: int = 256,
        buffer_size: int = 10**6,
        actor_lr: float = 0.001,
        actor_optimizer: Union[str, Type[torch.optim.Optimizer]] = "Adam",
        actor_optimizer_kwargs: Optional[Dict[str, Any]] = None,
        critic_lr: float = 0.001,
        critic_optimizer: Union[str, Type[torch.optim.Optimizer]] = "Adam",
        critic_optimizer_kwargs: Optional[Dict[str, Any]] = None,
        alpha_lr: float = 0.001,
        alpha_optimizer: Union[str, Type[torch.optim.Optimizer]] = "Adam",
        alpha_optimizer_kwargs: Optional[Dict[str, Any]] = None,
        device: str = "cpu",
    ) -> None:
        """
        SAC (Soft Actor-Critic)

        Paper: Soft Actor-Critic Algorithm and Applications, Haarnoja et al, 2018

        :param observation_space: The observation space of the environment.
        :param action_space: The action space of the environment.
        :param gamma: The discount factor.
        :param alpha: The entropy temperature parameter.
        :param train_alpha: Whether to train the parameter alpha.
        :param target_alpha: Target entropy value (usually set as -|action_dim|).
        :param tau: Interpolation factor in polyak averaging for target networks.
        :param critic_update: Critic will only be updated once for every critic_update steps.
        :param batch_size: Minibatch size for optimizer.
        :param buffer_size: Maximum length of replay buffer.
        :param actor_lr: Learning rate for actor.
        :param actor_optimizer: Optimizer class (or name) for actor.
        :param actor_optimizer_kwargs: Parameter dict for actor optimizer.
        :param critic_lr: Learning rate of the critic
        :param critic_optimizer: Optimizer class (or str) for the critic
        :param critic_optimizer_kwargs: Parameter dict for the critic optimizer
        :param alpha_lr: Learning rate for alpha.
        :param alpha_optimizer: Optimizer class (or str) for the alpha
        :param alpha_optimizer_kwargs: Parameter dict for the alpha optimizer
        :param device: Device (cpu, cuda, ...) on which the code should be run
        """
        super().__init__(network_type=network_type, network_list=self.network_list(), network_config=network_config, device=device)

        assert isinstance(observation_space, spaces.Box) and isinstance(
            action_space, spaces.Box
        ), f"{self} supports only Box type observation space and action space."

        self.state_dim = observation_space.shape[0]
        self.action_dim = action_space.shape[0]
        self.action_scale = (action_space.high[0] - action_space.low[0]) / 2
        self.action_bias = (action_space.high[0] + action_space.low[0]) / 2

        self._build_network()
        
        self.log_alpha = torch.tensor(np.log(alpha), device=device, requires_grad=train_alpha)
        self.target_alpha = -self.action_dim if target_alpha is None else target_alpha
        self.train_alpha = train_alpha

        self.gamma = gamma
        self.tau = tau
        self.batch_size = batch_size

        self.critic_update = critic_update
        self.buffer = ReplayBuffer(self.state_dim, self.action_dim, buffer_size)

        actor_optimizer, actor_optimizer_kwargs = get_optimizer(actor_optimizer, actor_optimizer_kwargs)
        critic_optimizer, critic_optimizer_kwargs = get_optimizer(critic_optimizer, critic_optimizer_kwargs)

        self.actor_optimizer = actor_optimizer(self.actor.parameters(), lr=actor_lr, **actor_optimizer_kwargs)
        self.critic_optimizer = critic_optimizer(self.critic.parameters(), lr=critic_lr, **critic_optimizer_kwargs)
        self.critic2_optimizer = critic_optimizer(self.critic2.parameters(), lr=critic_lr, **critic_optimizer_kwargs)

        if self.train_alpha:
            alpha_optimizer, alpha_optimizer_kwargs = get_optimizer(alpha_optimizer, alpha_optimizer_kwargs)
            self.alpha_optimizer = alpha_optimizer([self.log_alpha], lr=alpha_lr, **alpha_optimizer_kwargs)

    def __repr__(self):
        return "SACv2"
    
    @staticmethod
    def network_list():
        return {'MLP': {'actor': GaussianActor, 'critic': QNetwork}}
    
    def _build_network(self):
        actor_class = self.network_list()[self.network_type]['actor']
        critic_class = self.network_list()[self.network_type]['critic']
        
        actor_config = self.network_config['actor']
        critic_config = self.network_config['critic']
        
        self.actor = actor_class(state_dim=self.state_dim, action_dim=self.action_dim,
                                 action_scale = self.action_scale, action_bias=self.action_bias, device=self.device, **actor_config).train()
        self.target_actor = deepcopy(self.actor).eval()
        
        self.critic = critic_class(state_dim=self.state_dim, action_dim=self.action_dim, device=self.device, **critic_config).train()
        self.target_critic = deepcopy(self.critic).eval()
        
        self.critic2 = critic_class(state_dim=self.state_dim, action_dim=self.action_dim, device=self.device, **critic_config).train()
        self.target_critic2 = deepcopy(self.critic).eval()


    def get_action(self, observation: Union[np.ndarray, torch.Tensor]) -> List[float]:
        """
        Get the SACv2 action from an observation (in training mode)

        :param observation: The input observation
        :return: The SACv2 agent's action
        """
        observation = super()._fix_ob_shape(observation)

        self.actor.train()
        with torch.no_grad():
            action, _ = self.actor(observation)

        return action.numpy()[0]

    def eval_action(self, observation: Union[np.ndarray, torch.Tensor]) -> List[float]:
        """
        Get the SACv2 action from an observation (in evaluation mode)

        :param observation: The input observation
        :return: The SACv2 agent's action (in evaluation mode)
        """
        observation = super()._fix_ob_shape(observation)

        self.actor.eval()
        with torch.no_grad():
            action, _ = self.actor(observation)

        return action.numpy()[0]

    @property
    def alpha(self):
        """
        :return: Return current alpha value as float
        """
        return self.log_alpha.exp().detach()

    def train(self) -> Dict[str, Any]:
        """
        Train SACv2 policy.
        :return: training results
        """
        self.training_count += 1
        result_dict = {}
        self.actor.train()

        s, a, r, ns, d, t = self.buffer.sample(self.batch_size)

        # critic network training
        with torch.no_grad():
            ns_action, ns_logprob = self.actor(ns)

            target_min_aq = torch.minimum(self.target_critic((ns, ns_action)), self.target_critic2((ns, ns_action)))

            target_q = r + self.gamma * (1 - d) * (target_min_aq - self.alpha * ns_logprob)

        critic_loss = F.mse_loss(self.critic((s, a)), target_q)
        critic2_loss = F.mse_loss(self.critic2((s, a)), target_q)

        self.critic_optimizer.zero_grad()
        critic_loss.backward()
        self.critic_optimizer.step()

        self.critic2_optimizer.zero_grad()
        critic2_loss.backward()
        self.critic2_optimizer.step()

        # actor training
        s_action, s_logprob = self.actor(s)
        min_aq_rep = torch.minimum(self.critic((s, s_action)), self.critic2((s, s_action)))
        actor_loss = (self.alpha * s_logprob - min_aq_rep).mean()

        self.actor_optimizer.zero_grad()
        actor_loss.backward()
        self.actor_optimizer.step()

        # alpha training
        if self.train_alpha:
            alpha_loss = -(self.log_alpha.exp() * (s_logprob + self.target_alpha).detach()).mean()

            self.alpha_optimizer.zero_grad()
            alpha_loss.backward()
            self.alpha_optimizer.step()

            result_dict["alpha_loss"] = alpha_loss.detach().cpu().numpy()

        # critic update
        if self.training_count % self.critic_update == 0:
            soft_update(self.critic, self.target_critic, self.tau)
            soft_update(self.critic2, self.target_critic2, self.tau)

        result_dict["actor_loss"] = actor_loss.detach().cpu().numpy()
        result_dict["critic_loss"] = critic_loss.detach().cpu().numpy()
        result_dict["critic2_loss"] = critic2_loss.detach().cpu().numpy()

        return result_dict


class SACv1(DeepRL):
    def __init__(
        self,
        observation_space: spaces.Box,
        action_space: spaces.Box,
        gamma: float = 0.99,
        alpha: float = 0.1,
        tau: float = 0.05,
        batch_size: int = 256,
        buffer_size: int = 10**6,
        actor_lr: float = 0.001,
        actor_optimizer: Union[str, Type[torch.optim.Optimizer]] = "Adam",
        actor_optimizer_kwargs: Optional[Dict[str, Any]] = None,
        critic_lr: float = 0.001,
        critic_optimizer: Union[str, Type[torch.optim.Optimizer]] = "Adam",
        critic_optimizer_kwargs: Optional[Dict[str, Any]] = None,
        v_lr: float = 0.001,
        v_optimizer: Union[str, Type[torch.optim.Optimizer]] = "Adam",
        v_optimizer_kwargs: Optional[Dict[str, Any]] = None,
        device: str = "cpu",
    ) -> None:
        super().__init__()

        assert isinstance(observation_space, spaces.Box) and isinstance(
            action_space, spaces.Box
        ), f"{self} supports only Box type observation space and action space."

        self.state_dim = observation_space.shape[0]
        self.action_dim = action_space.shape[0]
        self.action_scale = (action_space.high[0] - action_space.low[0]) / 2
        self.action_bias = (action_space.high[0] + action_space.low[0]) / 2

        self.gamma = gamma
        self.alpha = alpha
        self.tau = tau

        self.buffer = ReplayBuffer(self.state_dim, self.action_dim, buffer_size)
        self.batch_size = batch_size

        self.actor = GaussianActor(
            state_dim=self.state_dim,
            action_dim=self.action_dim,
            output_scale=self.action_scale,
            output_bias=self.action_bias,
            device=device,
        ).train()

        self.critic = QNetwork(state_dim=self.state_dim, action_dim=self.action_dim, device=device).train()
        self.critic2 = QNetwork(state_dim=self.state_dim, action_dim=self.action_dim, device=device).train()

        self.v_network = VNetwork(state_dim=self.state_dim, device=device).train()
        self.target_v_network = deepcopy(self.v_network).eval()

        actor_optimizer, actor_optimizer_kwargs = get_optimizer(actor_optimizer, actor_optimizer_kwargs)
        critic_optimizer, critic_optimizer_kwargs = get_optimizer(critic_optimizer, critic_optimizer_kwargs)

        v_optimizer, v_optimizer_kwargs = get_optimizer(v_optimizer, v_optimizer_kwargs)

        self.actor_optimizer = actor_optimizer(self.actor.parameters(), lr=actor_lr, **actor_optimizer_kwargs)
        self.critic_optimizer = critic_optimizer(self.critic.parameters(), lr=critic_lr, **critic_optimizer_kwargs)
        self.critic2_optimizer = critic_optimizer(self.critic2.parameters(), lr=critic_lr, **critic_optimizer_kwargs)

        self.v_optimizer = v_optimizer(self.v_network.parameters(), lr=v_lr, **v_optimizer_kwargs)

    def __repr__(self):
        return "SACv1"

    def get_action(self, observation: Union[np.ndarray, torch.Tensor]) -> List[float]:
        """
        Get the SACv1 action from an observation (in training mode)

        :param observation: The input observation
        :return: The SACv1 agent's action
        """
        observation = super()._fix_ob_shape(observation)

        self.actor.train()
        with torch.no_grad():
            action, _ = self.actor(observation)

        return action.numpy()[0]

    def eval_action(self, observation: Union[np.ndarray, torch.Tensor]) -> List[float]:
        """
        Get the SACv1 action from an observation (in evaluation mode)

        :param observation: The input observation
        :return: The SACv1 agent's action (in evaluation mode)
        """
        observation = super()._fix_ob_shape(observation)

        self.actor.eval()
        with torch.no_grad():
            action, _ = self.actor(observation)

        return action.numpy()[0]

    def train(self) -> Dict[str, Any]:
        """
        Train SACv1 policy.
        :return: training results
        """
        self.training_count += 1
        result_dict = {}
        self.actor.train()

        s, a, r, ns, d, t = self.buffer.sample(self.batch_size)

        # v_network training
        with torch.no_grad():
            s_action, s_logprob = self.actor(s)
            min_aq = torch.minimum(self.critic((s, s_action)), self.critic2((s, s_action)))

            target_v = min_aq - self.alpha * s_logprob

        v_loss = F.mse_loss(self.v_network(s), target_v)

        self.v_optimizer.zero_grad()
        v_loss.backward()
        self.v_optimizer.step()

        # critic training

        with torch.no_grad():
            target_q = r + self.gamma * (1 - d) * self.target_v_network(ns)

        critic_loss = F.mse_loss(self.critic((s, a)), target_q)
        critic2_loss = F.mse_loss(self.critic2((s, a)), target_q)

        self.critic_optimizer.zero_grad()
        critic_loss.backward()
        self.critic_optimizer.step()

        self.critic2_optimizer.zero_grad()
        critic2_loss.backward()
        self.critic2_optimizer.step()

        # actor training
        s_action, s_logprob = self.actor(s)
        min_aq_rep = torch.minimum(self.critic((s, s_action)), self.critic2((s, s_action)))

        actor_loss = (self.alpha * s_logprob - min_aq_rep).mean()

        self.actor_optimizer.zero_grad()
        actor_loss.backward()
        self.actor_optimizer.step()

        soft_update(self.v_network, self.target_v_network, self.tau)

        return {
            "actor_loss": actor_loss.detach().cpu().numpy(),
            "critic_loss": critic_loss.detach().cpu().numpy(),
            "critic2_loss": critic2_loss.detach().cpu().numpy(),
            "v_loss": v_loss.detach().cpu().numpy(),
        }<|MERGE_RESOLUTION|>--- conflicted
+++ resolved
@@ -15,15 +15,8 @@
 class SACv2(DeepRL):
     def __init__(
         self,
-<<<<<<< HEAD
         observation_space: spaces.Box,
         action_space: spaces.Box,
-=======
-        observation_space: spaces.Space,
-        action_space: spaces.Space,
-        network_type: str = 'MLP',
-        network_config: Optional[Dict[str, Any]] = None,
->>>>>>> 3ef1ec90
         gamma: float = 0.99,
         alpha: float = 0.1,
         train_alpha: bool = True,
@@ -69,7 +62,7 @@
         :param alpha_optimizer_kwargs: Parameter dict for the alpha optimizer
         :param device: Device (cpu, cuda, ...) on which the code should be run
         """
-        super().__init__(network_type=network_type, network_list=self.network_list(), network_config=network_config, device=device)
+        super().__init__()
 
         assert isinstance(observation_space, spaces.Box) and isinstance(
             action_space, spaces.Box
@@ -80,8 +73,6 @@
         self.action_scale = (action_space.high[0] - action_space.low[0]) / 2
         self.action_bias = (action_space.high[0] + action_space.low[0]) / 2
 
-        self._build_network()
-        
         self.log_alpha = torch.tensor(np.log(alpha), device=device, requires_grad=train_alpha)
         self.target_alpha = -self.action_dim if target_alpha is None else target_alpha
         self.train_alpha = train_alpha
@@ -93,6 +84,20 @@
         self.critic_update = critic_update
         self.buffer = ReplayBuffer(self.state_dim, self.action_dim, buffer_size)
 
+        self.actor = GaussianActor(
+            state_dim=self.state_dim,
+            action_dim=self.action_dim,
+            output_scale=self.action_scale,
+            output_bias=self.action_bias,
+            device=device,
+        ).train()
+
+        self.critic = QNetwork(state_dim=self.state_dim, action_dim=self.action_dim, device=device).train()
+        self.critic2 = QNetwork(state_dim=self.state_dim, action_dim=self.action_dim, device=device).train()
+
+        self.target_critic = deepcopy(self.critic).eval()
+        self.target_critic2 = deepcopy(self.critic2).eval()
+
         actor_optimizer, actor_optimizer_kwargs = get_optimizer(actor_optimizer, actor_optimizer_kwargs)
         critic_optimizer, critic_optimizer_kwargs = get_optimizer(critic_optimizer, critic_optimizer_kwargs)
 
@@ -104,30 +109,12 @@
             alpha_optimizer, alpha_optimizer_kwargs = get_optimizer(alpha_optimizer, alpha_optimizer_kwargs)
             self.alpha_optimizer = alpha_optimizer([self.log_alpha], lr=alpha_lr, **alpha_optimizer_kwargs)
 
+        self.gamma = gamma
+        self.tau = tau
+        self.batch_size = batch_size
+
     def __repr__(self):
         return "SACv2"
-    
-    @staticmethod
-    def network_list():
-        return {'MLP': {'actor': GaussianActor, 'critic': QNetwork}}
-    
-    def _build_network(self):
-        actor_class = self.network_list()[self.network_type]['actor']
-        critic_class = self.network_list()[self.network_type]['critic']
-        
-        actor_config = self.network_config['actor']
-        critic_config = self.network_config['critic']
-        
-        self.actor = actor_class(state_dim=self.state_dim, action_dim=self.action_dim,
-                                 action_scale = self.action_scale, action_bias=self.action_bias, device=self.device, **actor_config).train()
-        self.target_actor = deepcopy(self.actor).eval()
-        
-        self.critic = critic_class(state_dim=self.state_dim, action_dim=self.action_dim, device=self.device, **critic_config).train()
-        self.target_critic = deepcopy(self.critic).eval()
-        
-        self.critic2 = critic_class(state_dim=self.state_dim, action_dim=self.action_dim, device=self.device, **critic_config).train()
-        self.target_critic2 = deepcopy(self.critic).eval()
-
 
     def get_action(self, observation: Union[np.ndarray, torch.Tensor]) -> List[float]:
         """
